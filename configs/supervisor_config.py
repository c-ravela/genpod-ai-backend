""" constants to use in the supervisor agent"""
import os

# thread ids are crucial for graph state persistence so there should be unique for each agent key.
THREAD_IDS = {
    'RAG':'1',
    'Architect':'2',
    'Planner':'3',
    'Coder':'4',
    'TestGenerator':'5'
}

# Currently only use this value for collection_name if you have embeded and saved vector into the db with a differnet name then you can use it here.
<<<<<<< HEAD
VECTOR_DB_COLLECTIONS = {'MISMO-version-3.6-docs': os.path.join(os.getcwd(), "vector_collections")}

# Agent Members to use in the setup. Ideal memebers are as below.
MEMBERS = ['RAG', 'Architect', 'Planner', 'Coder', 'Tester', 'Modernizer']
=======
VECTOR_DB_COLLECTIONS = {'MISMO-version-3.6-docs':"/home/pranay/Desktop/code/vector_collections"}

# Agent Members to use in the setup. Ideal memebers are as below.
MEMBERS = ['RAG','Architect','Planner','Coder','TestGenerator']
>>>>>>> b9384cc5
# MEMBERS = ['RAG','Architect','Planner']

# Rag Agent tries to transform the original query for better vector search if failed the first time. This value can be used to set a limit on number of retries.
# 0: Strict Retrieval, will never try to transform the original query
# 1: Recommended, will try to tranform original query once without changing the integrity of the query.
# >1: Not Recommended, can end up running for too long, and cost may blow up.
RAG_TRY_LIMIT = 1

# Map between called agent and node to call by supervisor
calling_map = {
    'RAG':'call_rag',
    'Architect':'call_architect',
    'Planner':'call_planner',
    'Coder':'call_coder',
    'TestGenerator':'call_test_code_generator'
}<|MERGE_RESOLUTION|>--- conflicted
+++ resolved
@@ -11,17 +11,10 @@
 }
 
 # Currently only use this value for collection_name if you have embeded and saved vector into the db with a differnet name then you can use it here.
-<<<<<<< HEAD
 VECTOR_DB_COLLECTIONS = {'MISMO-version-3.6-docs': os.path.join(os.getcwd(), "vector_collections")}
 
 # Agent Members to use in the setup. Ideal memebers are as below.
-MEMBERS = ['RAG', 'Architect', 'Planner', 'Coder', 'Tester', 'Modernizer']
-=======
-VECTOR_DB_COLLECTIONS = {'MISMO-version-3.6-docs':"/home/pranay/Desktop/code/vector_collections"}
-
-# Agent Members to use in the setup. Ideal memebers are as below.
-MEMBERS = ['RAG','Architect','Planner','Coder','TestGenerator']
->>>>>>> b9384cc5
+MEMBERS = ['RAG', 'Architect', 'Planner', 'Coder', 'Tester', 'Modernizer','TestGenerator']
 # MEMBERS = ['RAG','Architect','Planner']
 
 # Rag Agent tries to transform the original query for better vector search if failed the first time. This value can be used to set a limit on number of retries.
