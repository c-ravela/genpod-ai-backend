--- conflicted
+++ resolved
@@ -1,5 +1,3 @@
-<<<<<<< HEAD
-=======
 """Architect
 
 As a Project Manager, this agent takes the helm of transforming user input
@@ -8,5 +6,4 @@
 * Crafts the project requirements with precision and clarity.
 * Determines the optimal folder structure for the project.
 * Generates a comprehensive list of tasks necessary for project completion.
-"""
->>>>>>> 906bbb78
+"""