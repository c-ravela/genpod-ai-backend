import ast
import codecs
import json
import os
import re
from typing import List

from langchain_openai import ChatOpenAI
from pydantic import ValidationError

from agents.agent.agent import Agent
from agents.planner.planner_state import PlannerState
from configs.project_config import ProjectAgents
from models.constants import Status
from models.models import Task
from models.planner import BacklogList
from prompts.planner import PlannerPrompts
from utils.logs.logging_utils import logger
<<<<<<< HEAD
=======
import re, os, codecs
from tools.code import CodeFileWriter
from prompts.segregation import SegregatorPrompts
>>>>>>> b9384cc5


class PlannerAgent(Agent[PlannerState, PlannerPrompts]):
    """
    """
    
    def __init__(self, llm: ChatOpenAI):
        
        super().__init__(
            ProjectAgents.planner.agent_id,
            ProjectAgents.planner.agent_name,
            PlannerState(),
            PlannerPrompts(),
            llm
        )

        # backlog planner for each deliverable chain
        self.backlog_plan = self.prompts.backlog_planner_prompt | self.llm
        
        # detailed requirements generator chain
        self.detailed_requirements = self.prompts.detailed_requirements_prompt | self.llm

<<<<<<< HEAD
=======
        self.segregaion_chain= SegregatorPrompts.segregation_prompt| self.llm | JsonOutputParser()

        # State to maintain when responding back to supervisor
        self.state = {}
        
>>>>>>> b9384cc5
        self.current_task : Task = None

        self.error_count = 0
        self.max_retries = 3
        self.error_messages = []
        self.backlog_requirements = {}
        self.file_count = 0

    def write_workpackages_to_files(self, backlog_dict, output_dir) -> tuple[int, int]:
        """
        Write work packages from a dictionary to individual JSON files.

        Args:
        backlog_dict (dict): Dictionary containing work package data.
        output_dir (str): Base directory for output files.

        Returns:
        int: Number of work packages written successfully.
        """
        if not backlog_dict:
            logger.info("----Workpackage not present----")
            return 0, self.file_count

        logger.info("----Writing Workpackages to Project Docs Folder----")
        work_packages_dir = os.path.join(output_dir, "docs", "work_packages")
        os.makedirs(work_packages_dir, exist_ok=True)

        session_file_count = 0
        for key, value in backlog_dict.items():
            work_package = {'work_package_name': key, **value}
            file_name = f'work_package_{self.file_count + 1}.json'
            file_path = os.path.join(work_packages_dir, file_name)

            try:
                with codecs.open(file_path, 'w', encoding='utf-8') as file:
                    json.dump(work_package, file, indent=4)
                logger.info("Workpackage written to: %s", file_path)
                self.file_count += 1
                session_file_count += 1
            except UnicodeEncodeError:
                try:
                    with codecs.open(file_path, 'w', encoding='utf-8-sig') as file:
                        json.dump(work_package, file, indent=4)
                    logger.info("Workpackage written to: %s (with BOM)", file_path)
                    self.file_count += 1
                    session_file_count += 1
                except Exception as e:
                    logger.error("Unable to write workpackage to filepath: %s. Error: %s", file_path, str(e))

        return session_file_count, self.file_count
    
    def new_deliverable_check(self, state: PlannerState):
        # self.current_task = {x:config['configurable'][x] for x in ['description','task_status','additional_info','question']}
        # self.current_task = state.new_task
        # if config['configurable']['task_status'] == Status.NEW.value:
        if state['current_task'].task_status.value == Status.NEW.value:
            return "backlog_planner"
        else:
            return "requirements_developer"

    def backlog_planner(self, state: PlannerState):
        while(True):
            try:
                # print(f"----Working on building backlogs for the deliverable----\n{state['current_task'].description}")
                logger.info("----Working on building backlogs for the deliverable----")
                logger.info("Deliverable: %s", state['current_task'].description)
                generated_backlogs = self.backlog_plan.invoke({"deliverable":state['current_task'].description, "context":state['current_task'].additional_info, "feedback":self.error_messages})
                if generated_backlogs.content.startswith('```json') and generated_backlogs.content.endswith('```'):
                    # Remove the ```json prefix and ``` suffix
                    cleaned_generated_backlogs = generated_backlogs.content.removeprefix('```json').removesuffix('```').strip()
                else:
                    cleaned_generated_backlogs = generated_backlogs.content
                backlogs_list = ast.literal_eval(cleaned_generated_backlogs)
                # backlogs_list = self.parse_backlog_tasks(generated_backlogs.content)
                # Validate the response using Pydantic
                validated_backlogs = BacklogList(backlogs=backlogs_list)
                
                self.error_count = 0
                self.error_messages = []

                # Update the state with the validated backlogs
                state['deliverable'] = state['current_task'].description
                state['backlogs'] = validated_backlogs.backlogs

                # Extend the planned_task_map with the new backlogs
                state['planned_task_map'] = {state['deliverable']: [wp for wp in state['backlogs']]}

                return {**state}
            
            except (ValidationError, ValueError, SyntaxError) as e:
                self.error_count += 1
                error_message = f"Error generating backlogs: {str(e)}"
                # print(error_message)
                logger.error(error_message)
                self.error_messages.append(error_message)
                
                if self.error_count >= self.max_retries:
                    # print("Max retries reached. Halting")
                    logger.info("Max retries reached. Halting")
                    self.error_count = 0
                    return {**state}

<<<<<<< HEAD
    def requirements_developer(self, state: PlannerState):
        state['planned_task_requirements'] = {}
        for backlog in state['planned_task_map'][state['current_task'].description]:
=======
    def requirements_developer(self, state: PlannerState):        
        state['backlog_requirements'] = {}
        for backlog in state['deliverable_backlog_map'][state['current_task'].description]:
>>>>>>> b9384cc5
            while(True):
                try:
                    # print(f"----Now Working on Generating detailed requirements for the backlog----\n{backlog}")
                    logger.info("----Now Working on Generating detailed requirements for the backlog----")
                    logger.info("Backlog: %s", backlog)
                    response = self.detailed_requirements.invoke({"backlog":backlog, "deliverable":state['deliverable'], "context":state['current_task'].additional_info, "feedback":self.error_messages})

                    # Let's clean the response to remove json prefix that llm sometimes appends to the actual text
                    # Strip whitespace from the beginning and end
                    cleaned_response = response.content.strip()
                    # Remove single-line comments
                    # cleaned_response = re.sub(r'//.*$', '', cleaned_response, flags=re.MULTILINE)
                    # Remove multi-line comments
                    # cleaned_response = re.sub(r'/\*.*?\*/', '', cleaned_response, flags=re.DOTALL)
                    
                    # Check if the text starts with ```json and ends with ```
                    if cleaned_response.startswith('```json') and cleaned_response.endswith('```'):
                        # Remove the ```json prefix and ``` suffix
                        cleaned_json = cleaned_response.removeprefix('```json').removesuffix('```').strip()
                    else:
                        # If not enclosed in code blocks, use the text as is
                        cleaned_json = cleaned_response
                    parsed_response = json.loads(cleaned_json)

                    logger.info("response from planner ", parsed_response)
                    if "question" in parsed_response.keys():
                        # print(f"----Awaiting for additional information on----\n{parsed_response['question']}")
                        logger.info("----Awaiting for additional information on----")
                        logger.info("Question: %s", parsed_response['question'])
                        state['current_task'].task_status = Status.AWAITING
                        state['current_task'].question = parsed_response['question']
                        return {**state}
                    elif "description" in parsed_response.keys():
                        # print("----Generated Detailed requirements in JSON format for the backlog----\n")
                        # pprint(parsed_response)
                        logger.info("----Generated Detailed requirements in JSON format for the backlog----")
<<<<<<< HEAD
                        logger.info("Requirements in JSON: %r", parsed_response)
                        state['planned_task_requirements'][backlog] = parsed_response
=======
                        # logger.info("Requirements in JSON: %r", parsed_response)
                        # adding the segregation node to  check if the generated requirements require to 
                        is_function_generation_required=self.task_segregation(backlog, parsed_response)
                        parsed_response['is_function_generation_required']=is_function_generation_required
                        state['backlog_requirements'][backlog] = parsed_response
                        logger.info("Requirements in JSON: %r", parsed_response)
                        

>>>>>>> b9384cc5
                        self.error_count = 0
                        self.error_messages = []
                        break
                except Exception as e:
                    # print(f"Error parsing response for backlog: {backlog}, {e}")
                    logger.info("Error parsing response for backlog: %s", backlog)
                    logger.error("%s", str(e))
                    self.error_count += 1
                    error_message = f"Error in generated detailed requirements format: {str(e)}, I'm using python json.loads() to convert json to dictionary so take that into consideration."
                    # print(error_message)
                    logger.info("Error Message fed back to LLM: %s", error_message)
                    self.error_messages.append(error_message)
                    
                    if self.error_count >= self.max_retries:
                        # print("Max retries reached. Halting")
                        logger.info("Max retries reached. Halting")
                        self.error_count = 0
                        return {**state}
        """Uncomment the below line to call coder on each workpackage created for the deliverable. Currently coder is not implemented yet so we will try to build workpackages for eacg deliverable using the Done mode."""
        # state['current_task'].task_status = Status.INPROGRESS
        state['current_task'].task_status = Status.DONE
        files_written, total_files_written = self.write_workpackages_to_files(state['planned_task_requirements'], state['project_path'])
        logger.info('Wrote down %d work packages into the project folder during the current session. Total files written during the current run %d', files_written, total_files_written)
        return {**state}

    def generate_response(self, state: PlannerState):
        if state['current_task'].task_status.value == Status.DONE.value:
            # ----when calling Coder----
            response = Task(description=state['current_task'].description, task_status=Status.INPROGRESS.value, additional_info='',question='')
            # ----When recursively calling planner on each deliverable----
            # response = Task(description="All Backlogs for the deliverable is successfully generated proceed further", task_status=Status.DONE.value, additional_info=state['current_task'].additional_info,question='')
        elif state['current_task'].task_status.value == Status.AWAITING.value:
            response = state['current_task']
        else:
            response = Task(description=state['current_task'].description, task_status=Status.ABANDONED.value, additional_info=state['current_task'].additional_info, question=state['current_task'].question)

        if state['response'] is None:
            state["response"] = [response]
        else:
            state["response"].append(response)
        return {**state}
    
    def parse_backlog_tasks(self, response: str) -> List[str]:

        # Split the response into lines
        lines = response.split('\n')
        
        # Extract tasks using regex
        tasks = []
        for line in lines:
            # Match lines that start with numbers or bullet points
            match = re.match(r'^(\d+\.|\*|\-)\s*\*{0,2}([^:]+)(:|\*{0,2})', line.strip())
            if match:
                task = match.group(2).strip()
                tasks.append(task)
        
        return tasks
    
    def task_segregation(self, workpackage_name:str, requirements:str) -> bool:
        """
        """
        logger.info(f"---- Initiating segregation ----")

        try:
            llm_response = self.segregaion_chain.invoke({
                "work_package": workpackage_name +"/n" + str(requirements)
            })

            self.hasError = False
            self.error_message = ""
            required_keys = ["taskType"]
            missing_keys = [key for key in required_keys if key not in llm_response]

            if missing_keys:
                raise KeyError(f"Missing keys: {missing_keys} in the response. Try Again!")
            
            # Checking if the segregation agent generated tasktype

            logger.info(f" task type  : {llm_response['taskType']} ; {llm_response['reason_for_classification']}")
            # logger.info(f"after state",{llm_response})
        except Exception as e:
            logger.error(f"---- Error Occured at segregation: {str(e)}.----")

            self.hasError = True
            self.error_message = f"An error occurred while processing the request: {str(e)}"
        
        return llm_response['taskType']<|MERGE_RESOLUTION|>--- conflicted
+++ resolved
@@ -7,6 +7,7 @@
 
 from langchain_openai import ChatOpenAI
 from pydantic import ValidationError
+from langchain_core.output_parsers.json import JsonOutputParser
 
 from agents.agent.agent import Agent
 from agents.planner.planner_state import PlannerState
@@ -16,12 +17,7 @@
 from models.planner import BacklogList
 from prompts.planner import PlannerPrompts
 from utils.logs.logging_utils import logger
-<<<<<<< HEAD
-=======
-import re, os, codecs
-from tools.code import CodeFileWriter
 from prompts.segregation import SegregatorPrompts
->>>>>>> b9384cc5
 
 
 class PlannerAgent(Agent[PlannerState, PlannerPrompts]):
@@ -44,14 +40,8 @@
         # detailed requirements generator chain
         self.detailed_requirements = self.prompts.detailed_requirements_prompt | self.llm
 
-<<<<<<< HEAD
-=======
         self.segregaion_chain= SegregatorPrompts.segregation_prompt| self.llm | JsonOutputParser()
 
-        # State to maintain when responding back to supervisor
-        self.state = {}
-        
->>>>>>> b9384cc5
         self.current_task : Task = None
 
         self.error_count = 0
@@ -154,15 +144,9 @@
                     self.error_count = 0
                     return {**state}
 
-<<<<<<< HEAD
-    def requirements_developer(self, state: PlannerState):
+    def requirements_developer(self, state: PlannerState):        
         state['planned_task_requirements'] = {}
         for backlog in state['planned_task_map'][state['current_task'].description]:
-=======
-    def requirements_developer(self, state: PlannerState):        
-        state['backlog_requirements'] = {}
-        for backlog in state['deliverable_backlog_map'][state['current_task'].description]:
->>>>>>> b9384cc5
             while(True):
                 try:
                     # print(f"----Now Working on Generating detailed requirements for the backlog----\n{backlog}")
@@ -199,19 +183,12 @@
                         # print("----Generated Detailed requirements in JSON format for the backlog----\n")
                         # pprint(parsed_response)
                         logger.info("----Generated Detailed requirements in JSON format for the backlog----")
-<<<<<<< HEAD
-                        logger.info("Requirements in JSON: %r", parsed_response)
-                        state['planned_task_requirements'][backlog] = parsed_response
-=======
                         # logger.info("Requirements in JSON: %r", parsed_response)
                         # adding the segregation node to  check if the generated requirements require to 
                         is_function_generation_required=self.task_segregation(backlog, parsed_response)
                         parsed_response['is_function_generation_required']=is_function_generation_required
-                        state['backlog_requirements'][backlog] = parsed_response
                         logger.info("Requirements in JSON: %r", parsed_response)
-                        
-
->>>>>>> b9384cc5
+                        state['planned_task_requirements'][backlog] = parsed_response
                         self.error_count = 0
                         self.error_messages = []
                         break
