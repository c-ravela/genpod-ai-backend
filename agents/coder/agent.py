"""Coder Agent
"""
import os
from typing import Literal

from langchain_core.output_parsers import JsonOutputParser
from langchain_core.runnables.base import RunnableSequence
from langchain_openai import ChatOpenAI

from agents.agent.agent import Agent
from agents.coder.state import CoderState
from configs.project_config import ProjectAgents
from models.coder import CodeGenerationPlan
from models.constants import ChatRoles, Status
from prompts.coder import CoderPrompts
from tools.code import CodeFileWriter
from tools.license import License
from tools.shell import Shell
from utils.logs.logging_utils import logger

<<<<<<< HEAD
=======
import pprint as pp
import json
>>>>>>> b9384cc5

class CoderAgent(Agent[CoderState, CoderPrompts]):
    """
    """
    # names of the graph node
    entry_node_name: str # The entry point of the graph
    code_generation_node_name: str 
    run_commands_node_name: str
    write_generated_code_node_name: str
    download_license_node_name: str 
    add_license_node_name: str 
    update_state_node_name: str 

    mode: Literal["code_generation"]

    # local state of this class which is not exposed
    # to the graph state
    hasError: bool
    is_code_generated: bool
    has_command_execution_finished: bool
    has_code_been_written_locally: bool
    is_code_written_to_local: bool
    is_license_file_downloaded: bool
    is_license_text_added_to_files: bool
    hasPendingToolCalls: bool

    last_visited_node: str
    error_message: str
    
    track_add_license_txt: list[str]

    current_code_generation: CodeGenerationPlan

    # chains
    code_generation_chain: RunnableSequence

    def __init__(self, llm: ChatOpenAI) -> None:
        """
        """
        
        super().__init__(
            ProjectAgents.coder.agent_id,
            ProjectAgents.coder.agent_name,
            CoderState(),
            CoderPrompts(),
            llm
        )

        self.entry_node_name = "entry"
        self.code_generation_node_name = "code_generation"
        self.run_commands_node_name = "run_commands"
        self.write_generated_code_node_name = "write_code"
        self.download_license_node_name = "download_license"
        self.add_license_node_name = "add_license_text"
        self.update_state_node_name = "state_update"

        self.mode = ""

        self.hasError = False
        self.is_code_generated = False
        self.has_command_execution_finished = False
        self.has_code_been_written_locally = False
        self.is_license_file_downloaded = False
        self.is_license_text_added_to_files = False
        self.hasPendingToolCalls = False

        self.last_visited_node = self.code_generation_node_name
        self.error_message = ""

        self.current_code_generation = CodeGenerationPlan()

        self.track_add_license_txt = []
        self.code_generation_chain = (
            self.prompts.code_generation_prompt
            | self.llm
            | JsonOutputParser()
        )

    def add_message(self, message: tuple[str, str]) -> None:
        """
        Adds a single message to the messages field in the state.

        Args:
            message (tuple[str, str]): The message to be added.
        """
        if self.state['messages'] is None:
            self.state['messages'] = [message]
        else:
            self.state['messages'] += [message]

    def router(self, state: CoderState) -> str:
        """
        """

        if self.hasError:
            return self.last_visited_node
        elif self.mode == "code_generation":
            if not self.is_code_generated:
                return self.code_generation_node_name
            # elif not self.has_command_execution_finished:
            #     return self.run_commands_node_name
            elif not self.has_code_been_written_locally:
                return self.write_generated_code_node_name
            elif not self.is_license_file_downloaded:
                return self.download_license_node_name
            elif not self.is_license_text_added_to_files:
                return self.add_license_node_name
        
        return self.update_state_node_name

    def update_state_code_generation(self, current_cg: CodeGenerationPlan) -> None:
        """
        """

        # if self.state['files_created'] is None:
        #     self.state['files_created'] = current_cg['files_to_create']
        # else:
        #     new_list = [item for item in current_cg['files_to_create'] if item not in self.state['files_created']]

        #     self.state['files_created'] += new_list
        
<<<<<<< HEAD
        if self.state['code'] is None:
            self.state["code"] = current_cg['code']
        else:
            state_ifc = current_cg['code'].copy()

            for key in state_ifc:
                if key in self.state['code']:
                    del current_cg['code'][key]
=======
        # if self.state['code'] is None:
        #     self.state["code"] = current_cg['code']
        # else:
        #     state_ifc = current_cg['code'].copy()

        #     for key in state_ifc:
        #         if key in self.state['code']:
        #             del current_cg['code'][key]
>>>>>>> b9384cc5

        # if self.state['infile_license_comments'] is None:
        #     self.state['infile_license_comments'] = current_cg['infile_license_comments']
        # else:
        #     state_ifc = current_cg['infile_license_comments'].copy()

        #     for key in state_ifc:
        #         if key in self.state['infile_license_comments']:
        #             del current_cg['infile_license_comments'][key]
            
        #     self.state['infile_license_comments'].update(current_cg['infile_license_comments'])

        # if self.state['commands_to_execute'] is None:
        #     self.state['commands_to_execute'] = current_cg['commands_to_execute']
        # else:
        #     self.state['commands_to_execute'].update(current_cg['commands_to_execute'])

    def entry_node(self, state: CoderState) -> CoderState:
        """
        This method is the entry point of the Coder agent. It updates the current state 
        with the provided state and sets the mode based on the project status and the status 
        of the current task.

        Args:
            state (CoderState): The current state of the coder.

        Returns:
            CoderState: The updated state of the coder.
        """

        logger.info(f"----{self.agent_name}: Initiating Graph Entry Point----")
        # logger.info(f"received  state {state}")
        self.update_state(state)
        self.last_visited_node = self.entry_node_name

        if self.state['current_task'].task_status == Status.NEW:
            self.mode = "code_generation"
            self.is_code_generated = False
            self.has_command_execution_finished = False
            self.has_code_been_written_locally = False
            self.is_license_text_added_to_files = False

            self.current_code_generation = CodeGenerationPlan()

        return {**self.state}
    
    def code_generation_node(self, state: CoderState) -> CoderState:
        """
        """
        logger.info(f"----{self.agent_name}: Initiating Code Generation----")

        self.update_state(state)
        self.last_visited_node = self.code_generation_node_name

        task = self.state["current_task"]

        logger.info(f"----{self.agent_name}: Started working on the task: {task.description}.----")
  
        self.add_message((
            ChatRoles.USER.value,
            f"Started working on the task: {task.description}."
        ))

        try:
<<<<<<< HEAD
            llm_response = self.code_generation_chain.invoke({
                "project_name": self.state['project_name'],
                "project_path": os.path.join(self.state['project_path'], self.state['project_name']),
                "requirements_document": self.state['requirements_document'],
                "folder_structure": self.state['project_folder_strucutre'],
                "task": task.description,
                "error_message": self.error_message,
            })
=======

            if ((classifier := json.loads(task.description))['is_function_generation_required']):
                llm_response = self.code_generation_chain.invoke({
                    "project_name": self.state['project_name'],
                    "project_path": self.state['generated_project_path'],
                    "requirements_document": self.state['requirements_overview'],
                    "folder_structure": self.state['project_folder_strucutre'],
                    "task": task.description,
                    "error_message": self.error_message,
                    "unit_test":self.state['test_code'],
                    "functions_skeleton":self.state['functions_skeleton']
                })
            else:
                 llm_response = self.code_generation_chain.invoke({
                    "project_name": self.state['project_name'],
                    "project_path": self.state['generated_project_path'],
                    "requirements_document": self.state['requirements_overview'],
                    "folder_structure": self.state['project_folder_strucutre'],
                    "task": task.description,
                    "error_message": self.error_message,
                    "unit_test":"No UnitTests",
                    "functions_skeleton":"No_skeleton"
                })
>>>>>>> b9384cc5

            self.hasError = False
            self.error_message = ""

<<<<<<< HEAD
            # required_keys = ["files_to_create", "code", "infile_license_comments", "commands_to_execute"]
            required_keys = ["code"]
            
=======
            required_keys = [ "code"]
>>>>>>> b9384cc5
            missing_keys = [key for key in required_keys if key not in llm_response]

            if missing_keys:
                raise KeyError(f"Missing keys: {missing_keys} in the response. Try Again!")

            # TODO: Need to update these to the state such that it holds the past tasks following field details along current task with no duplicates.
          
            self.update_state_code_generation(llm_response)

            # TODO: maintian class variable (local to class) to hold the current task's CodeGenerationPlan object so that we are not gonna pass any extra
            # details to the code generation prompt - look self.current_code_generation

            self.current_code_generation["code"] = llm_response['code']
            # self.current_code_generation["files_created"] = llm_response['files_to_create']
            # self.current_code_generation['infile_license_comments'] = llm_response['infile_license_comments']
            # self.current_code_generation['commands_to_execute'] = llm_response['commands_to_execute']

            self.add_message((
                ChatRoles.USER.value,
                f"{self.agent_name}: Code Generation completed!"
            ))

            self.is_code_generated = True
        except Exception as e:
            logger.error(f"----{self.agent_name}: Error Occured at code generation: ===>{type(e)}<=== {str(e)}.----")

            self.hasError = True
            self.error_message = f"An error occurred while processing the request: {str(e)}"

            self.add_message((
                ChatRoles.USER.value,
                f"{self.agent_name}: {self.error_message}"
            ))
        
        return {**self.state}

    def run_commands_node(self, state: CoderState) -> CoderState:
        """
        """
        logger.info(f"----{self.agent_name}: Executing the commands ----")
        #updating the state 
        self.update_state(state)
        self.last_visited_node = self.run_commands_node_name

        # TODO: Add logic for command execution. use self.current_code_generation
        # run one command at a time from the dictionary of commands to execute.
        # Need to add error handling prompt for this node.
        # When command execution fails llm need to re try with different commands
        # look into - Shell.execute_command, whitelisted commands for llm to pick

        #executing the commands one by one 
        try:
            for path, command in self.current_code_generation['commands_to_execute'].items():
                
                logger.info(f"----{self.agent_name}: Started executing the command: {command}, at the path: {path}.----")
    
                self.add_message((
                    ChatRoles.USER.value,
                    f"Started executing the command: {command}, in the path: {path}."
                ))
                execution_result=Shell.execute_command.invoke({
                    "command": command,
                    "repo_path": path
                })
                #if the command is successfully executed, run the next command 
                if execution_result[0]==False:
                    self.add_message((
                    ChatRoles.USER.value,
                    f"Successfully executed the command: {command}, in the path: {path}. The output of the command execution is {execution_result[1]}"
                ))
                    #if there is any error in the command execution log the error in the error_message and return the state to router by marking the has error as true and 
                    #last visited node as code generation node to generate the code and commands again, with out running the next set of commands.
                elif execution_result[0]==True:
                    
                    self.hasError=True
                    self.last_visited_node = self.code_generation_node_name
                    self.error_message= f"Error Occured while executing the command: {command}, in the path: {path}. The output of the command execution is {execution_result[1]}. This is the dictionary of commands and the paths where the respective command are supposed to be executed you have generated in previous run: {self.current_code_generation['commands_to_execute']}"
                    self.add_message((
                        ChatRoles.USER.value,
                        f"{self.agent_name}: {self.error_message}"
                    ))

                    # return {**self.state}
            
            self.has_command_execution_finished = True
        except Exception as e:
            logger.error(f"----{self.agent_name}: Error Occured while executing the commands : {str(e)}.----")

            self.hasError = True
            self.error_message = f"An error occurred while processing the request: {str(e)}"

            self.add_message((
                ChatRoles.USER.value,
                f"{self.agent_name}: {self.error_message}"
            ))
        return {**self.state}
    
    def write_code_node(self, state: CoderState) -> CoderState:
        """
        """
        # TODO: Add logic to write code to local. use self.current_code_generation.code
        # just simply run wrire_generated_code_to_local tool to achieve this
        # need to look for the case when code is empty.
        # key and value of the code dict are the parameters for tool

        logger.info(f"----{self.agent_name}: Writing the generated code to the respective files in the specified paths ----")

        self.update_state(state)
        self.last_visited_node = self.write_generated_code_node_name

        try:
            for path, code in self.current_code_generation['code'].items():
                
                logger.info(f"----{self.agent_name}: Started writing the code to the file at the path: {path}.----")
    
                self.add_message((
                    ChatRoles.USER.value,
                    f"Started writing the code to the file in the path: {path}."
                ))
                execution_result=CodeFileWriter.write_generated_code_to_file.invoke({
                    "generated_code": code,
                    "file_path": path
                })

                #if the code successfully stored in the specifies path, write the next code in the file
                if execution_result[0]==False:
                    self.add_message((
                    ChatRoles.USER.value,
                    f"Successfully executed the command: , in the path: {path}. The output of the command execution is {execution_result[1]}"
                ))
                    
                    #if there is any error in writing the code to the files log the error in the error_message and return the state to router by marking the has error as true and 
                    #last visited node as code generation node to generate the code and, with out running the next set of writing the files.
                elif execution_result[0]==True:
                    
                    self.hasError=True
                    self.last_visited_node = self.code_generation_node_name
                    self.error_message= f"Error Occured while writing the code in the path: {path}. The output of writing the code to the file is {execution_result[1]}."
                    self.add_message((
                    ChatRoles.USER.value,
                    f"{self.agent_name}: {self.error_message}"
                ))

            self.has_code_been_written_locally = True
        except Exception as e:
            logger.error(f"----{self.agent_name}: Error Occured while writing the code to the respective files : {str(e)}.----")

            self.hasError = True
            self.error_message = f"An error occurred while processing the request: {str(e)}"

            self.add_message((
                ChatRoles.USER.value,
                f"{self.agent_name}: {self.error_message}"
            ))

        return {**self.state}
    
    def download_license_node(self, state: CoderState) -> CoderState:
        """
        """
        logger.info(f"----{self.agent_name}: downloading the license file from the given location {self.state['license_url']} ----")

        self.update_state(state)
        self.last_visited_node = self.download_license_node_name

        license_download_result=License.download_license_file.invoke({
            "url": self.state["license_url"], 
            "file_path": os.path.join(self.state["project_path"], self.state["project_name"], "license")
        })

        self.add_message((
                    ChatRoles.USER.value,
                    f"Downloaded the license from the {self.state["license_url"]}. The output of the command execution is {license_download_result[1]}"
                ))

        # TODO: from state pick the license url and user download_license tool to achieve this

        self.is_license_file_downloaded = True

        return {**self.state}
    
    def add_license_text_node(self, state: CoderState) -> CoderState:
        """
        """

        # TODO: Need to work on a logic to achieve this
        # use self.state['infile_license_text]
        # and only loop to add to the filepaths that self.current_code_generation.code.keys() has
        # or else there is chance for duplicating the license text to already written files.
        logger.info("Edited the license of the files")

        for path, code in self.current_code_generation['code'].items():
            
            if path not in self.track_add_license_txt:
                file_extension = os.path.splitext(path)[1]

                if len(file_extension) <= 0:
                    continue
            
<<<<<<< HEAD
                file_comment = "" #self.state['infile_license_comments'].get(file_extension, "")
=======
                # file_comment = self.state['infile_license_comments'].get(file_extension, "")
>>>>>>> b9384cc5

                # if len(file_comment) > 0:

                #     with open(path, 'r') as file:
                #         content = file.read()

                #     with open(path, 'w') as file:
                #         file.write(file_comment + "\\n" + content)
                    
                #     self.track_add_license_txt.append(path)

        self.is_license_text_added_to_files = True
        self.state['current_task'].task_status = Status.DONE

        return {**self.state}
    <|MERGE_RESOLUTION|>--- conflicted
+++ resolved
@@ -18,11 +18,7 @@
 from tools.shell import Shell
 from utils.logs.logging_utils import logger
 
-<<<<<<< HEAD
-=======
-import pprint as pp
 import json
->>>>>>> b9384cc5
 
 class CoderAgent(Agent[CoderState, CoderPrompts]):
     """
@@ -144,7 +140,6 @@
 
         #     self.state['files_created'] += new_list
         
-<<<<<<< HEAD
         if self.state['code'] is None:
             self.state["code"] = current_cg['code']
         else:
@@ -153,16 +148,6 @@
             for key in state_ifc:
                 if key in self.state['code']:
                     del current_cg['code'][key]
-=======
-        # if self.state['code'] is None:
-        #     self.state["code"] = current_cg['code']
-        # else:
-        #     state_ifc = current_cg['code'].copy()
-
-        #     for key in state_ifc:
-        #         if key in self.state['code']:
-        #             del current_cg['code'][key]
->>>>>>> b9384cc5
 
         # if self.state['infile_license_comments'] is None:
         #     self.state['infile_license_comments'] = current_cg['infile_license_comments']
@@ -227,16 +212,6 @@
         ))
 
         try:
-<<<<<<< HEAD
-            llm_response = self.code_generation_chain.invoke({
-                "project_name": self.state['project_name'],
-                "project_path": os.path.join(self.state['project_path'], self.state['project_name']),
-                "requirements_document": self.state['requirements_document'],
-                "folder_structure": self.state['project_folder_strucutre'],
-                "task": task.description,
-                "error_message": self.error_message,
-            })
-=======
 
             if ((classifier := json.loads(task.description))['is_function_generation_required']):
                 llm_response = self.code_generation_chain.invoke({
@@ -252,26 +227,21 @@
             else:
                  llm_response = self.code_generation_chain.invoke({
                     "project_name": self.state['project_name'],
-                    "project_path": self.state['generated_project_path'],
-                    "requirements_document": self.state['requirements_overview'],
+                    "project_path": os.path.join(self.state['project_path'], self.state['project_name']),
+                    "requirements_document": self.state['requirements_document'],
                     "folder_structure": self.state['project_folder_strucutre'],
                     "task": task.description,
                     "error_message": self.error_message,
                     "unit_test":"No UnitTests",
                     "functions_skeleton":"No_skeleton"
                 })
->>>>>>> b9384cc5
 
             self.hasError = False
             self.error_message = ""
 
-<<<<<<< HEAD
             # required_keys = ["files_to_create", "code", "infile_license_comments", "commands_to_execute"]
             required_keys = ["code"]
             
-=======
-            required_keys = [ "code"]
->>>>>>> b9384cc5
             missing_keys = [key for key in required_keys if key not in llm_response]
 
             if missing_keys:
@@ -471,21 +441,17 @@
                 if len(file_extension) <= 0:
                     continue
             
-<<<<<<< HEAD
                 file_comment = "" #self.state['infile_license_comments'].get(file_extension, "")
-=======
-                # file_comment = self.state['infile_license_comments'].get(file_extension, "")
->>>>>>> b9384cc5
-
-                # if len(file_comment) > 0:
-
-                #     with open(path, 'r') as file:
-                #         content = file.read()
-
-                #     with open(path, 'w') as file:
-                #         file.write(file_comment + "\\n" + content)
+
+                if len(file_comment) > 0:
+
+                    with open(path, 'r') as file:
+                        content = file.read()
+
+                    with open(path, 'w') as file:
+                        file.write(file_comment + "\\n" + content)
                     
-                #     self.track_add_license_txt.append(path)
+                    self.track_add_license_txt.append(path)
 
         self.is_license_text_added_to_files = True
         self.state['current_task'].task_status = Status.DONE
