from langchain_openai import ChatOpenAI
from langgraph.graph import END, StateGraph

from agents.agent.graph import Graph
from agents.supervisor.supervisor_agent import SupervisorAgent
from agents.supervisor.supervisor_state import SupervisorState
from configs.project_config import ProjectGraphs


class SupervisorWorkflow(Graph[SupervisorAgent]):
    def __init__(self, llm: ChatOpenAI, persistance_db_path: str):
    
        super().__init__(
            ProjectGraphs.supervisor.graph_id,
            ProjectGraphs.supervisor.graph_name, 
            SupervisorAgent(llm),
            persistance_db_path
        )

        self.compile_graph_with_persistence()

    def define_graph(self) -> StateGraph:

        supervisor_workflow = StateGraph(SupervisorState)
        
        # Define the nodes
<<<<<<< HEAD
        supervisor_workflow.add_node("kickoff", self.agent.instantiate_state)
        supervisor_workflow.add_node("Architect", self.agent.call_architect)
        supervisor_workflow.add_node("Coder", self.agent.call_coder)
        supervisor_workflow.add_node("RAG", self.agent.call_rag)
        supervisor_workflow.add_node("Planner", self.agent.call_planner)
        supervisor_workflow.add_node("update_state", self.agent.update_state)
        supervisor_workflow.add_node("Supervisor", self.agent.call_supervisor)
        supervisor_workflow.add_node("Human", self.agent.call_human)
=======
        self.supervisor_workflow.add_node("kickoff", self.agent.instantiate_team_members)
        self.supervisor_workflow.add_node("Architect", self.agent.call_architect)
        self.supervisor_workflow.add_node("Coder", self.agent.call_coder)
        self.supervisor_workflow.add_node("RAG", self.agent.call_rag)
        self.supervisor_workflow.add_node("Planner", self.agent.call_planner)
        self.supervisor_workflow.add_node("update_state", self.agent.update_state)
        self.supervisor_workflow.add_node("Supervisor", self.agent.call_supervisor)
        self.supervisor_workflow.add_node("Human", self.agent.call_human)
        self.supervisor_workflow.add_node("TestGenerator",self.agent.call_test_code_generator)
>>>>>>> b9384cc5

        # Build graph
        supervisor_workflow.set_entry_point("kickoff")
        supervisor_workflow.add_edge("kickoff","Supervisor")
        supervisor_workflow.add_conditional_edges("Supervisor",
                                                  self.agent.delegator,
                                                  {
                                                      "call_architect" : "Architect",
                                                      "call_coder" : "Coder",
                                                      "call_rag" : "RAG",
                                                      "call_planner" : "Planner",
                                                      "call_supervisor": 'Supervisor',
                                                      "update_state" : "update_state",
<<<<<<< HEAD
                                                      "Human" : 'Human'
                                                  })
        supervisor_workflow.add_edge("RAG","Supervisor")
        supervisor_workflow.add_edge("Architect","Supervisor")
        supervisor_workflow.add_edge("Planner","Supervisor")
        supervisor_workflow.add_edge("Coder","Supervisor")
        supervisor_workflow.add_edge("Human","Supervisor")
        supervisor_workflow.add_edge("update_state", END)
=======
                                                      "Human" : 'Human',
                                                      "call_test_code_generator":"TestGenerator"
                                                          })
        self.supervisor_workflow.add_edge("RAG","Supervisor")
        self.supervisor_workflow.add_edge("Architect","Supervisor")
        self.supervisor_workflow.add_edge("Planner","Supervisor")
        self.supervisor_workflow.add_edge("Coder","Supervisor")
        self.supervisor_workflow.add_edge("TestGenerator","Supervisor")
        self.supervisor_workflow.add_edge("Human","Supervisor")
        self.supervisor_workflow.add_edge("update_state",END)
        # # Compile
        # supervisor_workflow.sup_app = supervisor_workflow.compile()
        if self.thread_id is not None:
            self.sup_app = self.supervisor_workflow.compile(checkpointer=self.memory)
>>>>>>> b9384cc5
        
        return supervisor_workflow
    
    def get_current_state(self):
        """ Returns the current state dictionary of the agent """
        return self.agent.state<|MERGE_RESOLUTION|>--- conflicted
+++ resolved
@@ -24,7 +24,6 @@
         supervisor_workflow = StateGraph(SupervisorState)
         
         # Define the nodes
-<<<<<<< HEAD
         supervisor_workflow.add_node("kickoff", self.agent.instantiate_state)
         supervisor_workflow.add_node("Architect", self.agent.call_architect)
         supervisor_workflow.add_node("Coder", self.agent.call_coder)
@@ -33,17 +32,7 @@
         supervisor_workflow.add_node("update_state", self.agent.update_state)
         supervisor_workflow.add_node("Supervisor", self.agent.call_supervisor)
         supervisor_workflow.add_node("Human", self.agent.call_human)
-=======
-        self.supervisor_workflow.add_node("kickoff", self.agent.instantiate_team_members)
-        self.supervisor_workflow.add_node("Architect", self.agent.call_architect)
-        self.supervisor_workflow.add_node("Coder", self.agent.call_coder)
-        self.supervisor_workflow.add_node("RAG", self.agent.call_rag)
-        self.supervisor_workflow.add_node("Planner", self.agent.call_planner)
-        self.supervisor_workflow.add_node("update_state", self.agent.update_state)
-        self.supervisor_workflow.add_node("Supervisor", self.agent.call_supervisor)
-        self.supervisor_workflow.add_node("Human", self.agent.call_human)
-        self.supervisor_workflow.add_node("TestGenerator",self.agent.call_test_code_generator)
->>>>>>> b9384cc5
+        supervisor_workflow.add_node("TestGenerator",self.agent.call_test_code_generator)
 
         # Build graph
         supervisor_workflow.set_entry_point("kickoff")
@@ -57,31 +46,16 @@
                                                       "call_planner" : "Planner",
                                                       "call_supervisor": 'Supervisor',
                                                       "update_state" : "update_state",
-<<<<<<< HEAD
-                                                      "Human" : 'Human'
-                                                  })
+                                                      "Human" : 'Human',
+                                                      "call_test_code_generator":"TestGenerator"
+                                                   })
         supervisor_workflow.add_edge("RAG","Supervisor")
         supervisor_workflow.add_edge("Architect","Supervisor")
         supervisor_workflow.add_edge("Planner","Supervisor")
         supervisor_workflow.add_edge("Coder","Supervisor")
+        supervisor_workflow.add_edge("TestGenerator","Supervisor")
         supervisor_workflow.add_edge("Human","Supervisor")
         supervisor_workflow.add_edge("update_state", END)
-=======
-                                                      "Human" : 'Human',
-                                                      "call_test_code_generator":"TestGenerator"
-                                                          })
-        self.supervisor_workflow.add_edge("RAG","Supervisor")
-        self.supervisor_workflow.add_edge("Architect","Supervisor")
-        self.supervisor_workflow.add_edge("Planner","Supervisor")
-        self.supervisor_workflow.add_edge("Coder","Supervisor")
-        self.supervisor_workflow.add_edge("TestGenerator","Supervisor")
-        self.supervisor_workflow.add_edge("Human","Supervisor")
-        self.supervisor_workflow.add_edge("update_state",END)
-        # # Compile
-        # supervisor_workflow.sup_app = supervisor_workflow.compile()
-        if self.thread_id is not None:
-            self.sup_app = self.supervisor_workflow.compile(checkpointer=self.memory)
->>>>>>> b9384cc5
         
         return supervisor_workflow
     
