--- conflicted
+++ resolved
@@ -7,35 +7,13 @@
 
 from agents.agent.agent import Agent
 from agents.supervisor.supervisor_state import SupervisorState
-<<<<<<< HEAD
 from configs.project_config import ProjectAgents
-=======
-from agents.architect.graph import ArchitectGraph
-from agents.rag_workflow.rag_graph import RAGWorkFlow
-from agents.planner.planner_graph import PlannerWorkFlow
-from agents.tester.graph import TestCoderGraph
-from agents.coder.graph import CoderGraph
-from models.constants import Status, PStatus
-from models.models import Task
-from typing import Dict, List, Union, Tuple
-from configs.project_path import set_project_path
->>>>>>> b9384cc5
 from configs.supervisor_config import calling_map
 from models.constants import ChatRoles, PStatus, Status
 from models.models import RequirementsDocument, Task
 from models.supervisor import QueryList
 from prompts.supervisor import SupervisorPrompts
 from utils.fuzzy_rag_cache import FuzzyRAGCache
-<<<<<<< HEAD
-=======
-import ast, json
-from agents.supervisor.supervisor_prompts import SupervisorPrompts
-from agents.supervisor.supervisor_models import QueryList
-from pydantic import ValidationError
-from langchain_openai import ChatOpenAI
-from langchain_ollama import OllamaLLM
-from pprint import pprint
->>>>>>> b9384cc5
 from utils.logs.logging_utils import logger
 
 # to avoid circular dependency
@@ -58,34 +36,13 @@
 
         self.rag_cache = FuzzyRAGCache()
         self.rag_cache_building = ''
-<<<<<<< HEAD
+
+        self.is_test_generator_agent_called=False
 
         self.calling_agent: str = ""
         self.called_agent: str = ""
 
         self.responses: Dict[str, List[Tuple[str, Task]]] = {}
-=======
-        self.is_test_generator_agent_called=False
-        self.calling_agent = None
-        self.called_agent = None
-        self.team_members: Dict[str, Union[object, None]] = {x: None for x in self.members}
-        # {
-        #     'Architect': None,
-        #     'RAG': None,
-        #     'Coder': None,
-        #     'Planner': None
-        # }
-        self.state = {}
-        self.user_prompt = user_input
-        # self.project_status = None
-        self.responses: Dict[str, List[Tuple[str, Task]]] = {
-            'Architect': [],
-            'RAG': [],
-            'Coder': [],
-            'Planner': [],
-            'TestGenerator':[]
-        }
->>>>>>> b9384cc5
         self.tasks = []
    
         # prompts
@@ -174,7 +131,6 @@
 
             return (validated_requirements_queries.req_queries, final_response)
         else:
-<<<<<<< HEAD
             return ([], 'Failed to initialize project')
 
     def instantiate_state(self, state: SupervisorState) -> SupervisorState:
@@ -191,38 +147,6 @@
         state['project_name'] = ""
         
         state['project_status'] = PStatus.NEW.value
-=======
-            return 'Failed to initialize project'
-
-    def instantiate_team_members(self, state: SupervisorState):
-        for member,_ in self.team_members.items():
-            if member=='Architect':
-                self.team_members[member] = ArchitectGraph(ChatOpenAI(model="gpt-4o-2024-05-13", temperature=0.3, max_retries=5, streaming=True, seed=4000, top_p=0.4))
-                # self.team_members[member] = ArchitectGraph(OllamaLLM(model="stablelm2:1.6b"))
-            elif member=='RAG':
-                # We can to implement a scenario where we are able to use appropriate collection_name from the list of collections based on the user_input
-                # This will probably mechanism should probably go inside ragworkflow implementation. For now lets keep it simple
-                self.team_members[member] = RAGWorkFlow(ChatOpenAI(model="gpt-4o-2024-05-13", temperature=0, max_retries=5, streaming=True, seed=4000, top_p=0.3),
-                                                        collection_name=list(self.collections.keys())[0],
-                                                        thread_id=self.memberids[member],
-                                                        persist_directory=self.collections[list(self.collections.keys())[0]])
-                # self.team_members[member] = RAGWorkFlow(OllamaLLM(model="stablelm2:1.6b"),
-                #                         collection_name=list(self.collections.keys())[0],
-                #                         thread_id=self.memberids[member],
-                #                         persist_directory=self.collections[list(self.collections.keys())[0]])
-            elif member=='Planner':
-                # self.team_members[member] = PlannerWorkFlow(ChatOpenAI(model="gpt-4o-2024-05-13", temperature=0.3, max_retries=5, streaming=True, seed=4000, top_p=0.6),
-                #                                             thread_id=self.memberids[member])
-                self.team_members[member] = PlannerWorkFlow(OllamaLLM(model="stablelm2:1.6b"),
-                                                            thread_id=self.memberids[member])
-            elif member=='Coder':
-                self.team_members[member] = CoderGraph(ChatOpenAI(model="gpt-4o-2024-05-13", temperature=0.3, max_retries=5, streaming=True, seed=4000, top_p=0.4))
-                # self.team_members[member] = CoderGraph(OllamaLLM(model="stablelm2:1.6b"))
-
-            elif member== 'TestGenerator':
-                self.team_members[member]= TestCoderGraph(ChatOpenAI(model="gpt-4o-2024-05-13", temperature=0.3, max_retries=5, streaming=True, seed=4000, top_p=0.4))
-                # self.team_members[member]= TestCoderGraph(OllamaLLM(model="stablelm2:1.6b"))
->>>>>>> b9384cc5
 
         state['microservice_name'] = ""
 
@@ -422,9 +346,10 @@
         return {**state}
 
     def call_coder(self, state: SupervisorState) -> SupervisorState:
-<<<<<<< HEAD
-        """
-        """
+        """
+        """
+        self.is_test_generator_agent_called=False
+
         state['messages'] += [(
             ChatRoles.AI.value,
             'Calling Architect Agent'
@@ -436,16 +361,6 @@
             **state['coder_inputs'],
             'messages':[]
         })
-=======
-        self.is_test_generator_agent_called=False
-        # Implement the logic to call the Coder agent
-        message = ('Coder', 'Calling Coder Agent')
-        state['messages'] += [message]
-        logger.info("---------- Calling Coder ----------")
-        coder_result = self.team_members['Coder'].app.invoke({**state['coder_inputs'],'messages':[]},
-                                                                     {'configurable':{'thread_id':self.memberids['Coder'],"recursion_limit": 5}})
-        # coder_state = self.team_members['Coder'].get_state()
->>>>>>> b9384cc5
 
         if coder_result['current_task'].task_status.value == Status.DONE.value:
             logger.info("Coder completed work package")
@@ -465,15 +380,11 @@
 
         return {**state}
 
-<<<<<<< HEAD
-    def call_supervisor(self, state: SupervisorState) -> SupervisorState:
-        """"""
-=======
-# print(type(state['coder_inputs']['current_task'].description))
-
-# classifier= json.loads(state['coder_inputs']['current_task'].description)
-# print(classifier['is_function_generation_required'])
+
     def call_test_code_generator(self, state: SupervisorState) -> SupervisorState:
+        """
+        """
+
         # Implement the logic to call the Test code generator  agent
         message = ('Test_code_generator', 'Calling Test Code Generator Agent')
         state['messages'] += [message]
@@ -500,8 +411,8 @@
         self.is_test_generator_agent_called=True
         return {**state}
     
-    def call_supervisor(self, state: SupervisorState):
->>>>>>> b9384cc5
+    def call_supervisor(self, state: SupervisorState) -> SupervisorState:
+        """"""
         # Handling new requests vs pending requests
         if state['project_status'] == PStatus.NEW.value:
             if state['current_task'].task_status.value == Status.DONE.value:
@@ -689,13 +600,9 @@
             return calling_map[self.calling_agent]
         elif state['project_status']==PStatus.EXECUTING.value and (self.called_agent==self.team.architect.member_id or self.called_agent==self.team.supervisor.member_id):
             return 'call_planner'
-<<<<<<< HEAD
-        elif state['project_status']==PStatus.EXECUTING.value and (self.called_agent==self.team.planner.member_id or self.called_agent==self.team.coder.member_id):
-=======
-        elif self.project_status== PStatus.EXECUTING.value and (self.called_agent=='Planner' or self.called_agent=='Coder') and ((classifier := json.loads(state['coder_inputs']['current_task'].description))['is_function_generation_required']) and not(self.is_test_generator_agent_called) :
+        elif state['project_status']==PStatus.EXECUTING.value and (self.called_agent==self.team.planner.member_id or self.called_agent==self.team.coder.member_id) and ((classifier := json.loads(state['coder_inputs']['current_task'].description))['is_function_generation_required']) and not(self.is_test_generator_agent_called) :
             return 'call_test_code_generator' 
-        elif self.project_status==PStatus.EXECUTING.value and (self.called_agent=='Planner' or self.called_agent=='Coder' or self.called_agent =='TestGenerator') and (((classifier := json.loads(state['coder_inputs']['current_task'].description))['is_function_generation_required'] and self.is_test_generator_agent_called) or not ((classifier := json.loads(state['coder_inputs']['current_task'].description))['is_function_generation_required'])) :
->>>>>>> b9384cc5
+        elif state['project_status']==PStatus.EXECUTING.value and (self.called_agent==self.team.planner.member_id or self.called_agent==self.team.coder.member_id or self.called_agent =='TestGenerator') and (((classifier := json.loads(state['coder_inputs']['current_task'].description))['is_function_generation_required'] and self.is_test_generator_agent_called) or not ((classifier := json.loads(state['coder_inputs']['current_task'].description))['is_function_generation_required'])) :
             return 'call_coder'
         elif state['project_status']==PStatus.HALTED.value:
             return 'update_state' #'Human'
